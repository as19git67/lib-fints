--- conflicted
+++ resolved
@@ -37,19 +37,11 @@
 		return this.createSegments(init);
 	}
 
-<<<<<<< HEAD
-	getClientResponse<TResponse extends ClientResponse>(response: Message): TResponse {
-		const clientResponse = this.handleBaseResponse(response);
-
-		if (clientResponse.success && !clientResponse.requiresTan) {
-			this.handleResponse(response, clientResponse);
-=======
 	getClientResponse<TResponse extends ClientResponse>(message: Message): TResponse {
 		const clientResponse = this.handleBaseResponse(message);
 
 		if (clientResponse.success && !clientResponse.requiresTan) {
 			this.handleResponse(message, clientResponse);
->>>>>>> 9ab029da
 		}
 
 		return clientResponse as TResponse;
