--- conflicted
+++ resolved
@@ -25,15 +25,11 @@
 }
 
 export class InitDialogInteraction extends CustomerInteraction {
-<<<<<<< HEAD
-	constructor(public init: FinTSConfig, public syncSystemId = false) {
-=======
 	constructor(
 		public config: FinTSConfig,
 		public syncSystemId = false,
 		public followUpInteraction?: CustomerOrderInteraction
 	) {
->>>>>>> 9ab029da
 		super(HKIDN.Id);
 	}
 
@@ -45,11 +41,7 @@
 			bank: { country: init.countryCode, bankId: init.bankId },
 			customerId: init.customerId ?? init.userId ?? '9999999999',
 			systemId: init.bankingInformation.systemId,
-<<<<<<< HEAD
-			systemIdRequired: this.init.userId ? 1 : 0,
-=======
 			systemIdRequired: this.config.userId ? 1 : 0,
->>>>>>> 9ab029da
 		};
 
 		segments.push(hkidn);
@@ -65,11 +57,7 @@
 
 		segments.push(hkvvb);
 
-<<<<<<< HEAD
-		if (this.syncSystemId && this.init.userId && init.bankingInformation.systemId === '0') {
-=======
 		if (this.syncSystemId && this.config.userId && init.bankingInformation.systemId === '0') {
->>>>>>> 9ab029da
 			const hksyn: HKSYNSegment = {
 				header: { segId: HKSYN.Id, segNr: 0, version: HKSYN.Version },
 				mode: SyncMode.NewSystemId,
@@ -82,19 +70,11 @@
 	}
 
 	handleResponse(response: Message, clientResponse: InitResponse) {
-<<<<<<< HEAD
-		const currentBankingInformationSnapshot = JSON.stringify(this.init.bankingInformation);
-
-		const hisyn = response.findSegment<HISYNSegment>(HISYN.Id);
-		if (hisyn && hisyn.systemId) {
-			this.init.bankingInformation.systemId = hisyn.systemId;
-=======
 		const currentBankingInformationSnapshot = JSON.stringify(this.config.bankingInformation);
 
 		const hisyn = response.findSegment<HISYNSegment>(HISYN.Id);
 		if (hisyn && hisyn.systemId) {
 			this.config.bankingInformation.systemId = hisyn.systemId;
->>>>>>> 9ab029da
 		}
 
 		const bankAnswers: BankAnswer[] = clientResponse.bankAnswers;
@@ -106,7 +86,6 @@
 			const supportedTanMethods: TanMethod[] = [];
 			hitansSegments.forEach((hitans) => {
 				supportedTanMethods.push(
-<<<<<<< HEAD
 					...(hitans?.params.tanMethods.map((method) => ({
 						id: method.secFunc,
 						name: method.methodName,
@@ -128,21 +107,7 @@
 				);
 			});
 
-			let bankingUrl = this.init.bankingUrl;
-=======
-					...(hitans?.params.tanMethods.map((t) => ({
-						id: t.secFunc,
-						name: t.methodName,
-						version: hitans.header.version,
-						activeTanMediaCount: t.activeTanMedia,
-						activeTanMedia: [],
-						tanMediaRequirement: t.tanMediaRequired,
-					})) ?? [])
-				);
-			});
-
 			let bankingUrl = this.config.bankingUrl;
->>>>>>> 9ab029da
 			const hikom = response.findSegment<HIKOMSegment>(HIKOM.Id);
 			if (hikom) {
 				bankingUrl = hikom?.comParams.address;
@@ -191,23 +156,14 @@
 				allowedTransactions: bankTransactions,
 			};
 
-<<<<<<< HEAD
-			this.init.bankingInformation.bpd = bpd;
-=======
 			this.config.bankingInformation.bpd = bpd;
->>>>>>> 9ab029da
 		}
 
 		const tanMethodMessaqe = bankAnswers.find((answer) => answer.code === 3920);
 		let availableTanMethodIds: number[] = [];
 
-<<<<<<< HEAD
-		if (tanMethodMessaqe && this.init.bankingInformation.bpd) {
-			this.init.bankingInformation.bpd.availableTanMethodIds =
-=======
 		if (tanMethodMessaqe && this.config.bankingInformation.bpd) {
 			this.config.bankingInformation.bpd.availableTanMethodIds =
->>>>>>> 9ab029da
 				tanMethodMessaqe.params?.map((p) => Number.parseInt(p)) ?? [];
 		}
 
@@ -238,21 +194,16 @@
 				bankAccounts: accounts,
 			};
 
-<<<<<<< HEAD
-			this.init.bankingInformation.upd = upd;
-=======
 			this.config.bankingInformation.upd = upd;
->>>>>>> 9ab029da
 		}
 
 		const hikimSegments = response.findAllSegments<HIKIMSegment>(HIKIM.Id);
 		const bankMessages: BankMessage[] = hikimSegments.map((s) => ({ subject: s.subject, text: s.text }));
-<<<<<<< HEAD
-		this.init.bankingInformation.bankMessages = bankMessages;
-
-		clientResponse.bankingInformation = this.init.bankingInformation;
+		this.config.bankingInformation.bankMessages = bankMessages;
+
+		clientResponse.bankingInformation = this.config.bankingInformation;
 		clientResponse.bankingInformationUpdated =
-			currentBankingInformationSnapshot !== JSON.stringify(this.init.bankingInformation);
+			currentBankingInformationSnapshot !== JSON.stringify(this.config.bankingInformation);
 	}
 }
 
@@ -272,12 +223,4 @@
 	}
 
 	return false;
-=======
-		this.config.bankingInformation.bankMessages = bankMessages;
-
-		clientResponse.bankingInformation = this.config.bankingInformation;
-		clientResponse.bankingInformationUpdated =
-			currentBankingInformationSnapshot !== JSON.stringify(this.config.bankingInformation);
-	}
->>>>>>> 9ab029da
 }